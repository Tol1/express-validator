# express-validator

[![Build Status](https://secure.travis-ci.org/ctavan/express-validator.png)](http://travis-ci.org/ctavan/express-validator)

An [express.js]( https://github.com/visionmedia/express ) middleware for
[node-validator]( https://github.com/chriso/validator.js ).

## Installation

```
npm install express-validator
```

## Usage

```javascript
var util = require('util'),
    express = require('express'),
    expressValidator = require('express-validator'),
    app = express.createServer();

app.use(express.bodyParser());
app.use(expressValidator([options])); // this line must be immediately after express.bodyParser()!

app.post('/:urlparam', function(req, res) {

  // VALIDATION
  // checkBody only checks req.body; none of the other req parameters
  // Similarly checkParams only checks in req.params (URL params) and
  // checkQuery only checks req.query (GET params).
  req.checkBody('postparam', 'Invalid postparam').notEmpty().isInt();
  req.checkParams('urlparam', 'Invalid urlparam').isAlpha();
  req.checkQuery('getparam', 'Invalid getparam').isInt();

  // OR assert can be used to check on all 3 types of params.
  // req.assert('postparam', 'Invalid postparam').notEmpty().isInt();
  // req.assert('urlparam', 'Invalid urlparam').isAlpha();
  // req.assert('getparam', 'Invalid getparam').isInt();

  // SANITIZATION
  // as with validation these will only validate the corresponding
  // request object
  req.sanitizeBody('postparam').toBoolean();
  req.sanitizeParams('urlparam').toBoolean();
  req.sanitizeQuery('getparam').toBoolean();

  // OR find the relevent param in all areas
  req.sanitize('postparam').toBoolean();

  var errors = req.validationErrors();
  if (errors) {
    res.send('There have been validation errors: ' + util.inspect(errors), 400);
    return;
  }
  res.json({
    urlparam: req.params.urlparam,
    getparam: req.params.getparam,
    postparam: req.params.postparam
  });
});

app.listen(8888);
```

Which will result in:

```
$ curl -d 'postparam=1' http://localhost:8888/test?getparam=1
{"urlparam":"test","getparam":"1","postparam":true}

$ curl -d 'postparam=1' http://localhost:8888/t1est?getparam=1
There have been validation errors: [
  { param: 'urlparam', msg: 'Invalid urlparam', value: 't1est' } ]

$ curl -d 'postparam=1' http://localhost:8888/t1est?getparam=1ab
There have been validation errors: [
  { param: 'getparam', msg: 'Invalid getparam', value: '1ab' },
  { param: 'urlparam', msg: 'Invalid urlparam', value: 't1est' } ]

$ curl http://localhost:8888/test?getparam=1&postparam=1
There have been validation errors: [
  { param: 'postparam', msg: 'Invalid postparam', value: undefined} ]
```

### Middleware Options
####`errorFormatter`
_function(param,msg,value)_

The `errorFormatter` option can be used to specify a function that can be used to format the objects that populate the error array that is returned in `req.validationErrors()`. It should return an `Object` that has `param`, `msg`, and `value` keys defined.

```javascript
// In this example, the formParam value is going to get morphed into form body format useful for printing.
app.use(expressValidator({
  errorFormatter: function(param, msg, value) {
      var namespace = param.split('.')
      , root    = namespace.shift()
      , formParam = root;

    while(namespace.length) {
      formParam += '[' + namespace.shift() + ']';
    }
    return {
      param : formParam,
      msg   : msg,
      value : value
    };
  }
}));
```

####`customValidators`
_{ "validatorName": function(value, [additional arguments]), ... }_


The `customValidators` option can be used to add additional validation methods as needed. This option should be an `Object` defining the validator names and associated validation functions.

Define your custom validators:

```javascript
app.use(expressValidator({
 customValidators: {
    isArray: function(value) {
        return Array.isArray(value);
    },
    gte: function(param, num) {
        return param >= num;
    }
 }
}));
```
Use them with their validator name:
```javascript
req.checkBody('users', 'Users must be an array').isArray();
req.checkQuery('time', 'Time must be an integer great than or equal to 5').isInt().gte(5)
```
####`customSanitizers`
_{ "sanitizerName": function(value, [additional arguments]), ... }_

The `customSanitizers` option can be used to add additional sanitizers methods as needed. This option should be an `Object` defining the sanitizer names and associated functions.

Define your custom sanitizers:

```javascript
app.use(expressValidator({
 customSanitizers: {
    toSanitizeSomehow: function(value) {
        var newValue = value;//some operations
        return newValue;
    },
 }
}));
```
Use them with their sanitizer name:
```javascript
req.sanitize('address').toSanitizeSomehow();
```

## Validation

#### req.check();
```javascript
   req.check('testparam', 'Error Message').notEmpty().isInt();
   req.check('testparam.child', 'Error Message').isInt(); // find nested params
   req.check(['testparam', 'child'], 'Error Message').isInt(); // find nested params
```

Starts the validation of the specifed parameter, will look for the parameter in `req` in the order `params`, `query`, `body`, then validate, you can use 'dot-notation' or an array to access nested values.

Validators are appended and can be chained. See [chriso/validator.js](https://github.com/chriso/validator.js) for available validators, or [add your own](#customvalidators).

#### req.assert();
Alias for [req.check()](#reqcheck).

#### req.validate();
Alias for [req.check()](#reqcheck).

#### req.checkBody();
Same as [req.check()](#reqcheck), but only looks in `req.body`.

#### req.checkQuery();
Same as [req.check()](#reqcheck), but only looks in `req.query`.

#### req.checkParams();
Same as [req.check()](#reqcheck), but only looks in `req.params`.

<<<<<<< HEAD
## Asynchronous Validation

If you need to perform asynchronous validation, for example checking a database if a username has been taken already, your custom validator can return a promise.

You **MUST** use `asyncValidationErrors` which returns a promise to check for errors, otherwise the validator promises won't be resolved.

 *`asyncValidationErrors` will also return any regular synchronous validation errors.*

 ```javascript
app.use(expressValidator({
  customValidators: {
    isUsernameAvailable: function(username) {
      return new Promise(function(resolve, reject) {
        ...
      });
    }
  }
}));

...

req.check('username', 'Username Taken').isUsernameAvailable();

req.asyncValidationErrors().catch(function(errors) {
  res.send(errors);
});

 ```
=======
## Validation By schema

Alternatively you can define all your validations at once using a simple schema. This also enables per-validator error messages.
Schema validation will be used if you pass an object to any of the validator methods.

```javascript
req.checkBody({
  'email': {
    notEmpty: true,
    isEmail:
      errorMessage: 'Invalid Email'
    }
  },
  'password': {
    notEmpty: true,
    isLength: {
      options: [2, 10] // pass options to the valdatior with the options property as an array
    },
    errorMessage: 'Invalid Password' // Error message for the parameter
  },
  'name.first': { //
    optional: true, // won't validate if field is empty
    isLength: {
      options: [2, 10],
      errorMessage: 'Must be between 2 and 10 chars long' // Error message for the validator, takes precedent over parameter message
    },
    errorMessage: 'Invalid First Name'
  }
});
```

>>>>>>> 09f2225a

## Validation errors

You have two choices on how to get the validation errors:

```javascript
req.assert('email', 'required').notEmpty();
req.assert('email', 'valid email required').isEmail();
req.assert('password', '6 to 20 characters required').len(6, 20);

var errors = req.validationErrors(); // Or req.asyncValidationErrors();
var mappedErrors = req.validationErrors(true); // Or req.asyncValidationErrors(true);
```

errors:

```javascript
[
  {param: "email", msg: "required", value: "<received input>"},
  {param: "email", msg: "valid email required", value: "<received input>"},
  {param: "password", msg: "6 to 20 characters required", value: "<received input>"}
]
```

mappedErrors:

```javascript
{
  email: {
    param: "email",
    msg: "valid email required",
    value: "<received input>"
  },
  password: {
    param: "password",
    msg: "6 to 20 characters required",
    value: "<received input>"
  }
}
```

### Per-validation messages

You can provide an error message for a single validation with `.withMessage()`. This can be chained with the rest of your validation, and if you don't use it for one of the validations then it will fall back to the default.

```javascript
req.assert('email', 'Invalid email')
    .notEmpty().withMessage('Email is required')
    .isEmail();
var errors = req.validationErrors();
```
errors:

```javascript
[
  {param: 'email', msg: 'Email is required', value: '<received input>'}
  {param: 'email', msg: 'Invalid Email', value: '<received input>'}
]
```

## Optional input

You can use the `optional()` method to check an input only when the input exists.

```javascript
req.checkBody('email').optional().isEmail();
//if there is no error, req.body.email is either undefined or a valid mail.
```

## Sanitizer

#### req.sanitize();
```javascript

req.body.comment = 'a <span>comment</span>';
req.body.username = '   a user    ';

req.sanitize('comment').escape(); // returns 'a &lt;span&gt;comment&lt;/span&gt;'
req.sanitize('username').trim(); // returns 'a user'

console.log(req.body.comment); // 'a &lt;span&gt;comment&lt;/span&gt;'
console.log(req.body.username); // 'a user'

```

Sanitizes the specified parameter (using 'dot-notation' or array), the parameter will be updated to the sanitized result. Cannot be chained, and will return the result. See [chriso/validator.js](https://github.com/chriso/validator.js) for available sanitizers, or [add your own](#customsanitizers).

If the parameter is present in multiple places with the same name e.g. `req.params.comment` & `req.query.comment`, they will all be sanitized.

#### req.filter();
Alias for [req.sanitize()](#reqsanitize).

#### req.sanitizeBody();
Same as [req.sanitize()](#reqsanitize), but only looks in `req.body`.

#### req.sanitizeQuery();
Same as [req.sanitize()](#reqsanitize), but only looks in `req.query`.

#### req.sanitizeParams();
Same as [req.sanitize()](#reqsanitize), but only looks in `req.params`.

### Regex routes

Express allows you to define regex routes like:

```javascript
app.get(/\/test(\d+)/, function() {});
```

You can validate the extracted matches like this:

```javascript
req.assert(0, 'Not a three-digit integer.').len(3, 3).isInt();
```

## Changelog

See [CHANGELOG.md](CHANGELOG.md)

## Contributors

- Christoph Tavan <dev@tavan.de> - Wrap the gist in an npm package
- @orfaust - Add `validationErrors()` and nested field support
- @zero21xxx - Added `checkBody` function

## License

Copyright (c) 2010 Chris O'Hara <cohara87@gmail.com>, MIT License<|MERGE_RESOLUTION|>--- conflicted
+++ resolved
@@ -183,7 +183,6 @@
 #### req.checkParams();
 Same as [req.check()](#reqcheck), but only looks in `req.params`.
 
-<<<<<<< HEAD
 ## Asynchronous Validation
 
 If you need to perform asynchronous validation, for example checking a database if a username has been taken already, your custom validator can return a promise.
@@ -212,39 +211,37 @@
 });
 
  ```
-=======
-## Validation By schema
-
-Alternatively you can define all your validations at once using a simple schema. This also enables per-validator error messages.
-Schema validation will be used if you pass an object to any of the validator methods.
-
-```javascript
-req.checkBody({
-  'email': {
-    notEmpty: true,
-    isEmail:
-      errorMessage: 'Invalid Email'
-    }
-  },
-  'password': {
-    notEmpty: true,
-    isLength: {
-      options: [2, 10] // pass options to the valdatior with the options property as an array
-    },
-    errorMessage: 'Invalid Password' // Error message for the parameter
-  },
-  'name.first': { //
-    optional: true, // won't validate if field is empty
-    isLength: {
-      options: [2, 10],
-      errorMessage: 'Must be between 2 and 10 chars long' // Error message for the validator, takes precedent over parameter message
-    },
-    errorMessage: 'Invalid First Name'
-  }
-});
-```
-
->>>>>>> 09f2225a
+ ## Validation By schema
+
+ Alternatively you can define all your validations at once using a simple schema. This also enables per-validator error messages.
+ Schema validation will be used if you pass an object to any of the validator methods.
+
+ ```javascript
+ req.checkBody({
+   'email': {
+     notEmpty: true,
+     isEmail:
+       errorMessage: 'Invalid Email'
+     }
+   },
+   'password': {
+     notEmpty: true,
+     isLength: {
+       options: [2, 10] // pass options to the valdatior with the options property as an array
+     },
+     errorMessage: 'Invalid Password' // Error message for the parameter
+   },
+   'name.first': { //
+     optional: true, // won't validate if field is empty
+     isLength: {
+       options: [2, 10],
+       errorMessage: 'Must be between 2 and 10 chars long' // Error message for the validator, takes precedent over parameter message
+     },
+     errorMessage: 'Invalid First Name'
+   }
+ });
+ ```
+
 
 ## Validation errors
 
